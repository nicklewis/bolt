# frozen_string_literal: true

require 'logging'
require 'shellwords'
require 'bolt/node/errors'
require 'bolt/node/output'
require 'bolt/util'

module Bolt
  module Transport
    class SSH < Base
      class Connection
        class RemoteTempdir
          def initialize(node, path)
            @node = node
            @owner = node.user
            @path = path
            @logger = node.logger
          end

          def to_s
            @path
          end

          def chown(owner)
            return if owner.nil? || owner == @owner

            result = @node.execute(['id', '-g', owner])
            if result.exit_code != 0
              message = "Could not identify group of user #{owner}: #{result.stderr.string}"
              raise Bolt::Node::FileError.new(message, 'ID_ERROR')
            end
            group = result.stdout.string.chomp

            # Chown can only be run by root.
            result = @node.execute(['chown', '-R', "#{owner}:#{group}", @path], sudoable: true, run_as: 'root')
            if result.exit_code != 0
              message = "Could not change owner of '#{@path}' to #{owner}: #{result.stderr.string}"
              raise Bolt::Node::FileError.new(message, 'CHOWN_ERROR')
            end

            # File ownership successfully changed, record the new owner.
            @owner = owner
          end

          def delete
            result = @node.execute(['rm', '-rf', @path], sudoable: true, run_as: @owner)
            if result.exit_code != 0
              @logger.warn("Failed to clean up tempdir '#{@path}': #{result.stderr.string}")
            end
          end
        end

        attr_reader :logger, :user, :target
        attr_writer :run_as

<<<<<<< HEAD
        def initialize(target, load_config = true)
=======
        def initialize(target, transport_logger)
>>>>>>> 03b63a8f
          @target = target
          @load_config = load_config

          ssh_user = load_config ? Net::SSH::Config.for(target.host)[:user] : nil
          @user = @target.user || ssh_user || Etc.getlogin
          @run_as = nil

          @logger = Logging.logger[@target.host]
          @transport_logger = transport_logger
        end

        if Bolt::Util.windows?
          require 'ffi'
          module Win
            extend FFI::Library
            ffi_lib 'user32'
            ffi_convention :stdcall
            attach_function :FindWindow, :FindWindowW, %i[buffer_in buffer_in], :int
          end
        end

        def connect
          options = {
            logger: @transport_logger,
            non_interactive: true
          }

          if (key = target.options['private-key'])
            if key.instance_of?(String)
              options[:keys] = key
            else
              options[:key_data] = [key['key-data']]
            end
          end

          options[:port] = target.port if target.port
          options[:password] = target.password if target.password
          options[:verify_host_key] = if target.options['host-key-check']
                                        Net::SSH::Verifiers::Secure.new
                                      else
                                        Net::SSH::Verifiers::Null.new
                                      end
          options[:timeout] = target.options['connect-timeout'] if target.options['connect-timeout']
          options[:config] = @load_config

          # Mirroring:
          # https://github.com/net-ssh/net-ssh/blob/master/lib/net/ssh/authentication/agent.rb#L80
          # https://github.com/net-ssh/net-ssh/blob/master/lib/net/ssh/authentication/pageant.rb#L403
          if defined?(UNIXSocket) && UNIXSocket
            if ENV['SSH_AUTH_SOCK'].to_s.empty?
              @logger.debug { "Disabling use_agent in net-ssh: ssh-agent is not available" }
              options[:use_agent] = false
            end
          elsif Bolt::Util.windows?
            pageant_wide = 'Pageant'.encode('UTF-16LE')
            if Win.FindWindow(pageant_wide, pageant_wide).to_i == 0
              @logger.debug { "Disabling use_agent in net-ssh: pageant process not running" }
              options[:use_agent] = false
            end
          end

          @session = Net::SSH.start(target.host, @user, options)
          @logger.debug { "Opened session" }
        rescue Net::SSH::AuthenticationFailed => e
          raise Bolt::Node::ConnectError.new(
            e.message,
            'AUTH_ERROR'
          )
        rescue Net::SSH::HostKeyError => e
          raise Bolt::Node::ConnectError.new(
            "Host key verification failed for #{target.uri}: #{e.message}",
            'HOST_KEY_ERROR'
          )
        rescue Net::SSH::ConnectionTimeout
          raise Bolt::Node::ConnectError.new(
            "Timeout after #{target.options['connect-timeout']} seconds connecting to #{target.uri}",
            'CONNECT_ERROR'
          )
        rescue StandardError => e
          raise Bolt::Node::ConnectError.new(
            "Failed to connect to #{target.uri}: #{e.message}",
            'CONNECT_ERROR'
          )
        end

        def disconnect
          if @session && !@session.closed?
            @session.close
            @logger.debug { "Closed session" }
          end
        end

        # This method allows the @run_as variable to be used as a per-operation
        # override for the user to run as. When @run_as is unset, the user
        # specified on the target will be used.
        def run_as
          @run_as || target.options['run-as']
        end

        # Run as the specified user for the duration of the block.
        def running_as(user)
          @run_as = user
          yield
        ensure
          @run_as = nil
        end

        def sudo_prompt
          '[sudo] Bolt needs to run as another user, password: '
        end

        def handled_sudo(channel, data)
          if data.lines.include?(sudo_prompt)
            if target.options['sudo-password']
              channel.send_data "#{target.options['sudo-password']}\n"
              channel.wait
              return true
            else
              # Cancel the sudo prompt to prevent later commands getting stuck
              channel.close
              raise Bolt::Node::EscalateError.new(
                "Sudo password for user #{@user} was not provided for #{target.uri}",
                'NO_PASSWORD'
              )
            end
          elsif data =~ /^#{@user} is not in the sudoers file\./
            @logger.debug { data }
            raise Bolt::Node::EscalateError.new(
              "User #{@user} does not have sudo permission on #{target.uri}",
              'SUDO_DENIED'
            )
          elsif data =~ /^Sorry, try again\./
            @logger.debug { data }
            raise Bolt::Node::EscalateError.new(
              "Sudo password for user #{@user} not recognized on #{target.uri}",
              'BAD_PASSWORD'
            )
          end
          false
        end

        def execute(command, sudoable: false, **options)
          result_output = Bolt::Node::Output.new
          run_as = options[:run_as] || self.run_as
          escalate = sudoable && run_as && @user != run_as
          use_sudo = escalate && @target.options['run-as-command'].nil?

          command_str = command.is_a?(String) ? command : Shellwords.shelljoin(command)
          if escalate
            if use_sudo
              sudo_flags = ["sudo", "-S", "-u", run_as, "-p", sudo_prompt]
              sudo_flags += ["-E"] if options[:environment]
              sudo_str = Shellwords.shelljoin(sudo_flags)
              command_str = "#{sudo_str} #{command_str}"
            else
              run_as_str = Shellwords.shelljoin(@target.options['run-as-command'] + [run_as])
              command_str = "#{run_as_str} #{command_str}"
            end
          end

          # Including the environment declarations in the shelljoin will escape
          # the = sign, so we have to handle them separately.
          if options[:environment]
            env_decls = options[:environment].map do |env, val|
              "#{env}=#{Shellwords.shellescape(val)}"
            end
            command_str = "#{env_decls.join(' ')} #{command_str}"
          end

          @logger.debug { "Executing: #{command_str}" }

          session_channel = @session.open_channel do |channel|
            # Request a pseudo tty
            channel.request_pty if target.options['tty']

            channel.exec(command_str) do |_, success|
              unless success
                raise Bolt::Node::ConnectError.new(
                  "Could not execute command: #{command_str.inspect}",
                  'EXEC_ERROR'
                )
              end

              channel.on_data do |_, data|
                unless use_sudo && handled_sudo(channel, data)
                  result_output.stdout << data
                end
                @logger.debug { "stdout: #{data.strip}" }
              end

              channel.on_extended_data do |_, _, data|
                unless use_sudo && handled_sudo(channel, data)
                  result_output.stderr << data
                end
                @logger.debug { "stderr: #{data.strip}" }
              end

              channel.on_request("exit-status") do |_, data|
                result_output.exit_code = data.read_long
              end

              if options[:stdin]
                channel.send_data(options[:stdin])
                channel.eof!
              end
            end
          end
          session_channel.wait

          if result_output.exit_code == 0
            @logger.debug { "Command returned successfully" }
          else
            @logger.info { "Command failed with exit code #{result_output.exit_code}" }
          end
          result_output
        rescue StandardError
          @logger.debug { "Command aborted" }
          raise
        end

        def write_remote_file(source, destination)
          @session.scp.upload!(source, destination)
        rescue StandardError => e
          raise Bolt::Node::FileError.new(e.message, 'WRITE_ERROR')
        end

        def make_tempdir
          tmpdir = target.options.fetch('tmpdir', '/tmp')
          tmppath = "#{tmpdir}/#{SecureRandom.uuid}"
          command = ['mkdir', '-m', 700, tmppath]

          result = execute(command)
          if result.exit_code != 0
            raise Bolt::Node::FileError.new("Could not make tempdir: #{result.stderr.string}", 'TEMPDIR_ERROR')
          end
          path = tmppath || result.stdout.string.chomp
          RemoteTempdir.new(self, path)
        end

        # A helper to create and delete a tempdir on the remote system. Yields the
        # directory name.
        def with_remote_tempdir
          dir = make_tempdir
          yield dir
        ensure
          dir&.delete
        end

        def write_remote_executable(dir, file, filename = nil)
          filename ||= File.basename(file)
          remote_path = File.join(dir.to_s, filename)
          write_remote_file(file, remote_path)
          make_executable(remote_path)
          remote_path
        end

        def write_executable_from_content(dest, content, filename)
          remote_path = File.join(dest.to_s, filename)
          @session.scp.upload!(StringIO.new(content), remote_path)
          make_executable(remote_path)
          remote_path
        end

        def make_executable(path)
          result = execute(['chmod', 'u+x', path])
          if result.exit_code != 0
            message = "Could not make file '#{path}' executable: #{result.stderr.string}"
            raise Bolt::Node::FileError.new(message, 'CHMOD_ERROR')
          end
        end
      end
    end
  end
end<|MERGE_RESOLUTION|>--- conflicted
+++ resolved
@@ -54,11 +54,7 @@
         attr_reader :logger, :user, :target
         attr_writer :run_as
 
-<<<<<<< HEAD
-        def initialize(target, load_config = true)
-=======
-        def initialize(target, transport_logger)
->>>>>>> 03b63a8f
+        def initialize(target, transport_logger, load_config = true)
           @target = target
           @load_config = load_config
 
